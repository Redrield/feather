--- conflicted
+++ resolved
@@ -3,18 +3,13 @@
 //! block entities, monsters, etc. Player entities are handled in `crate::player`,
 //! not here.
 
-<<<<<<< HEAD
 pub mod effect;
-pub mod falling_block;
-pub mod item;
 pub mod properties;
-=======
 mod mob;
 mod object;
 
 pub use mob::*;
 pub use object::*;
->>>>>>> f158557c
 
 use crate::game::Game;
 use feather_core::entity::EntityData;
